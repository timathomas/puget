--- conflicted
+++ resolved
@@ -9,12 +9,10 @@
 import json
 from nose import with_setup
 
-
-<<<<<<< HEAD
 def test_read_table():
     """Test read_table function."""
     # create temporary csv file
-    temp_csv_file = tempfile.NamedTemporaryFile()
+    temp_csv_file = tempfile.NamedTemporaryFile(mode='w')
     df = pd.DataFrame({'id': [1, 1, 2, 2],
                        'time1': ['2001-01-13', '2004-05-21', '2003-06-10',
                                  '2003-06-10'], 'drop1': [2, 3, 4, 5],
@@ -45,8 +43,8 @@
 def test_get_enrollment():
     """Test get_enrollment function."""
     # create temporary csv file & metadata file to read in
-    temp_csv_file = tempfile.NamedTemporaryFile()
-    temp_meta_file = tempfile.NamedTemporaryFile()
+    temp_csv_file = tempfile.NamedTemporaryFile(mode='w')
+    temp_meta_file = tempfile.NamedTemporaryFile(mode='w')
     df = pd.DataFrame({'id': [1, 1, 2, 2],
                        'time1': ['2001-01-13', '2004-05-21', '2003-06-10',
                                  '2003-06-10'], 'drop1': [2, 3, 4, 5],
@@ -88,89 +86,6 @@
                             'time1':
                             pd.to_datetime(['2001-01-13', '2004-05-21',
                                             '2003-06-10'], errors='coerce'),
-=======
-class TestFunctions(object):
-    """Class for testing king.py with setup and teardown methods."""
-
-    @classmethod
-    def setup_class(cls):
-        """Create temporary file for testing."""
-        cls.TF = tempfile.NamedTemporaryFile(mode='w')
-        cls.TF2 = tempfile.NamedTemporaryFile(mode='w')
-        df = pd.DataFrame({'id': [1, 1, 2, 2],
-                           'time1': ['2001-01-13', '2004-05-21', '2003-06-10',
-                                     '2003-06-10'],
-                           'drop1': [2, 3, 4, 5],
-                           'ig_dedup1': [5, 6, 7, 8],
-                           'categ1': [0, 8, 0, 0]})
-        df.to_csv(cls.TF)
-        cls.TF.seek(0)
-
-        metadata = ({'name': 'test',
-                     'duplicate_check_columns': ['id', 'time1', 'categ1'],
-                     'columns_to_drop': ['drop1'],
-                     'categorical_var': ['categ1'], 'time_var': ['time1']})
-        metadata_json = json.dumps(metadata)
-        cls.TF2.file.write(metadata_json)
-        cls.TF2.seek(0)
-
-    @classmethod
-    def teardown_class(cls):
-        """Close temporary file."""
-        cls.TF.close()
-        cls.TF2.close()
-
-    def test_read_table(self):
-        """Test read_table function."""
-        path, fname = op.split(self.TF.name)
-        path0, path1 = op.split(path)
-        path_dict = {2011: path1}
-        df = pk.read_table(fname, path0, years=2011, paths=path_dict,
-                           columns_to_drop=['drop1'],
-                           categorical_var=['categ1'],
-                           time_var=['time1'],
-                           duplicate_check_columns=['id', 'time1', 'categ1'])
-        df_test = pd.DataFrame({'Unnamed: 0': [0, 1, 3], 'id': [1, 1, 2],
-                                'time1':
-                                pd.to_datetime(['2001-01-13', '2004-05-21',
-                                                '2003-06-10'],
-                                               errors='coerce'),
-                                'ig_dedup1': [5, 6, 8],
-                                'categ1': [0, np.nan, 0],
-                                'years': [2011, 2011, 2011]})
-        # Have to change the index to match the one we de-duplicated
-        df_test.index = pd.Int64Index([0, 1, 3])
-        pdt.assert_frame_equal(df, df_test)
-
-    def test_get_enrollment(self):
-        """Test get_enrollment function."""
-        path, fname = op.split(self.TF.name)
-        path0, path1 = op.split(path)
-        path_dict = {2011: path1}
-        # first try with groups=True (default)
-        df = pk.get_enrollment(filename=fname, data_dir=path0, years=2011,
-                               paths=path_dict, metadata_file=self.TF2.name,
-                               groupID_column='id')
-
-        df_test = pd.DataFrame({'Unnamed: 0': [0, 1], 'id': [1, 1], 'time1':
-                                pd.to_datetime(['2001-01-13', '2004-05-21'],
-                                errors='coerce'), 'ig_dedup1': [5, 6],
-                                'categ1': [0, np.nan],
-                                'years': [2011, 2011]})
-        pdt.assert_frame_equal(df, df_test)
-
-        # try again with groups=False
-        df = pk.get_enrollment(groups=False, filename=fname, data_dir=path0,
-                               years=2011, paths=path_dict,
-                               metadata_file=self.TF2.name,
-                               groupID_column='id')
-
-        df_test = pd.DataFrame({'Unnamed: 0': [0, 1, 3], 'id': [1, 1, 2],
-                                'time1':
-                                pd.to_datetime(['2001-01-13', '2004-05-21',
-                                                '2003-06-10'],
-                                               errors='coerce'),
->>>>>>> c7aa5bdb
                                 'ig_dedup1': [5, 6, 8],
                                 'categ1': [0, np.nan, 0],
                                 'years': [2011, 2011, 2011]})
@@ -185,8 +100,8 @@
 def test_get_exit():
     """test get_exit function."""
     # create temporary csv file & metadata file to read in
-    temp_csv_file = tempfile.NamedTemporaryFile()
-    temp_meta_file = tempfile.NamedTemporaryFile()
+    temp_csv_file = tempfile.NamedTemporaryFile(mode='w')
+    temp_meta_file = tempfile.NamedTemporaryFile(mode='w')
     dest_rand_ints = np.random.random_integers(1, 30, 3)
     df_init = pd.DataFrame({'id': [11, 12, 13], 'dest': dest_rand_ints})
     df_init.to_csv(temp_csv_file)
