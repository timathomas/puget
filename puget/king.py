"""
Functions specific to data from King County HMIS extraction.

King County data is provided in the following format:

    data/king/2011_CSV_4_6-1-15
             /2012_CSV_4_6-1-15
             /2013_CSV_4_6-2-15
             /2014_CSV_4_6-1-15/Affiliation.csv
                                Client.csv
                                Disabilities.csv
                                EmploymentEducation.csv
                                Enrollment_families.csv
                                Enrollment.csv
                                EnrollmentCoC.csv
                                Exit.csv
                                Export.csv
                                Funder.csv
                                HealthAndDV.csv
                                IncomeBenefits.csv
                                Inventory.csv
                                Organization.csv
                                Project.csv
                                ProjectCoC.csv
                                Services.csv
                                Site.csv
"""

import pandas as pd
import os.path as op
import numpy as np
import json

from data import DATA_PATH
KING_DATA = op.join(DATA_PATH, 'king')

#  Paths of csvs
FILEPATHS = {2011: '2011_CSV_4_6-1-15', 2012: '2012_CSV_4_6-1-15',
             2013: '2013_CSV_4_6-2-15', 2014: '2014_CSV_4_6-1-15'}

#  Columns to not consider when checking for duplicate rows.
IGNORE_IN_DEDUP = ['DateCreated', 'DateUpdated', 'UserID', 'DateDeleted',
                   'ExportID', 'CSV_directory']

# these values translate to unknown data for various reasons. Treat as NANs
CATEGORICAL_UNKNOWN = [8, 9, 99]

<<<<<<< HEAD
def read_table(filename, data_dir=KING_DATA, paths=FILEPATHS, years=None,
                   ignore_in_dedup=IGNORE_IN_DEDUP,
                   columns_to_drop=None, categorical_var=None,
                   categorical_unknown=CATEGORICAL_UNKNOWN,
                   time_var=None):
    ''' Reads in any .csv table from multiple years in the King data.

        Parameters
        ----------
        filename : string
            This should be the filename of the .csv table

        data_dir : string
            full path to general data folder (usually puget/data)

        paths : list
            list of directories inside data_dir to look for csv files in

        years : list
            list of years to include, default is to include all years
=======
>>>>>>> 94d739d6

def read_table(filename, data_dir, paths=FILEPATHS, years=None,
               ignore_in_dedup=IGNORE_IN_DEDUP,
               columns_to_drop=None, categorical_var=None,
               categorical_unknown=CATEGORICAL_UNKNOWN,
               time_var=None):
    """
    Read in any .csv table from multiple years in the King data.

    Parameters
    ----------
    filename : string
        This should be the filename of the .csv table

    data_dir : string
        full path to general data folder (usually puget/data)

    paths : list
        list of directories inside data_dir to look for csv files in

    years : list
        list of years to include, default is to include all years

    ignore_in_dedup : list
        Generally, duplicate rows may happen when the same record is
        registered across the .csv files for each year.

    columns_to_drop : list
        A list of of columns to drop. The default is None.

    categorical_var : list
        A list of categorical (including binary) variables whose values
        8, 9, 99 should be recoded to NaNs.

    time_var : list
        A list of time (variables) in yyyy-mm-dd format that are
        reformatted into pandas timestamps. Default is None.

    Returns
    ----------
    dataframe of a csv tables from all included years
    """
    if columns_to_drop is None:
        columns_to_drop = []
    if categorical_var is None:
        categorical_var = []
    if time_var is None:
        time_var = []

    if years is None:
        years = paths.keys()
    if isinstance(years, (int, float)):
        years = [years]

    path_list = [paths[y] for y in years]

    # Start by reading the first file into a DataFrame
    df = pd.read_csv(op.join(data_dir, path_list[0], filename),
                     low_memory=False)
    df['years'] = years[0]
    # Then, for the rest of the files,
    # append to the DataFrame.
    for i in range(1, len(path_list)):
        this_df = pd.read_csv(op.join(data_dir, path_list[i], filename),
                              low_memory=False)
        this_df['years'] = years[i]
        df = df.append(this_df)

    # Drop duplicate rows, ignoring the columns in ignore_in_dedup.
    duplicate_check_columns = []
    for col in df.columns:
        if col not in ignore_in_dedup:
            duplicate_check_columns.append(col)
    df = df.drop_duplicates(duplicate_check_columns, take_last=True,
                            inplace=False)

    # Drop unnecessary columns
    df = df.drop(columns_to_drop, axis=1)

    # Turn values in categorical_unknown in any categorical_var into NaNs
    for col in categorical_var:
        df[col] = df[col].replace(categorical_unknown,
                                  [np.NaN, np.NaN, np.NaN])

    # Reformat yyyy-mm-dd variables to pandas timestamps
    for col in time_var:
        df[col] = pd.to_datetime(df[col], coerce=True)
    return df


def get_enrollment(dedup_early=False):
    ''' Reads in the Enrollment tables from King, and returns only rows that
        are families, with some minor clean-up that includes dropping unusable
        columns, and second de-deplication.

        Parameters
        ----------
        None

        Returns
        ----------
        dataframe with only rows of enrollments of multiple people from King's
        Enrollment
    '''
    metadata_file = op.join(DATA_PATH, 'metadata', 'king_enrollment.json')
    metadata_handle = open(metadata_file)
    metadata = json.loads(metadata_handle.read())
    _ = metadata.pop('name')
    if dedup_early:
        metadata['ignore_in_dedup'] = IGNORE_IN_DEDUP + ['DisablingCondition']
        df = read_table('Enrollment.csv', data_dir=KING_DATA, paths=FILEPATHS,
                    years=None, **metadata)
        print(df.shape)
        # Now, group by HouseholdID, and only keep the groups where there are
        # more than one ProjectEntryID.
        # The new dataframe should represent families
        # (as opposed to single people).
        gb = df.groupby('HouseholdID')
        more_than_one = lambda x: (len(x['ProjectEntryID']) > 1)
        families = gb.filter(more_than_one)
        print(families.shape)
        families = families.sort(columns='DisablingCondition')
        print(families.shape)
    else:
        df = read_table('Enrollment.csv', data_dir=KING_DATA, paths=FILEPATHS,
                    years=None, **metadata)
        print(df.shape)
        # Now, group by HouseholdID, and only keep the groups where there are
        # more than one ProjectEntryID.
        # The new dataframe should represent families (as opposed to single people).
        gb = df.groupby('HouseholdID')
        more_than_one = lambda x: (len(x['ProjectEntryID']) > 1)
        families = gb.filter(more_than_one)
        print(families.shape)
        # After a general de-duplication in get_king_table, there are still
        # duplicate rows of the same ProjectEntryID
        # due to minor data collection discrepancies in the column
        # Disabling Condition.
        columns_to_exclude=['DisablingCondition']
        duplicate_check_columns = []
        for col in families.columns:
            if col not in columns_to_exclude:
                duplicate_check_columns.append(col)
        families = families.sort(columns='DisablingCondition')
        print(families.shape)
        families = families.drop_duplicates(duplicate_check_columns,
                   take_last=False, inplace=False)
        print(families.shape)
    return families<|MERGE_RESOLUTION|>--- conflicted
+++ resolved
@@ -45,29 +45,6 @@
 # these values translate to unknown data for various reasons. Treat as NANs
 CATEGORICAL_UNKNOWN = [8, 9, 99]
 
-<<<<<<< HEAD
-def read_table(filename, data_dir=KING_DATA, paths=FILEPATHS, years=None,
-                   ignore_in_dedup=IGNORE_IN_DEDUP,
-                   columns_to_drop=None, categorical_var=None,
-                   categorical_unknown=CATEGORICAL_UNKNOWN,
-                   time_var=None):
-    ''' Reads in any .csv table from multiple years in the King data.
-
-        Parameters
-        ----------
-        filename : string
-            This should be the filename of the .csv table
-
-        data_dir : string
-            full path to general data folder (usually puget/data)
-
-        paths : list
-            list of directories inside data_dir to look for csv files in
-
-        years : list
-            list of years to include, default is to include all years
-=======
->>>>>>> 94d739d6
 
 def read_table(filename, data_dir, paths=FILEPATHS, years=None,
                ignore_in_dedup=IGNORE_IN_DEDUP,
@@ -179,7 +156,7 @@
     if dedup_early:
         metadata['ignore_in_dedup'] = IGNORE_IN_DEDUP + ['DisablingCondition']
         df = read_table('Enrollment.csv', data_dir=KING_DATA, paths=FILEPATHS,
-                    years=None, **metadata)
+                        years=None, **metadata)
         print(df.shape)
         # Now, group by HouseholdID, and only keep the groups where there are
         # more than one ProjectEntryID.
@@ -193,11 +170,12 @@
         print(families.shape)
     else:
         df = read_table('Enrollment.csv', data_dir=KING_DATA, paths=FILEPATHS,
-                    years=None, **metadata)
+                        years=None, **metadata)
         print(df.shape)
         # Now, group by HouseholdID, and only keep the groups where there are
         # more than one ProjectEntryID.
-        # The new dataframe should represent families (as opposed to single people).
+        # The new dataframe should represent families
+        # (as opposed to single people).
         gb = df.groupby('HouseholdID')
         more_than_one = lambda x: (len(x['ProjectEntryID']) > 1)
         families = gb.filter(more_than_one)
